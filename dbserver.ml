--- conflicted
+++ resolved
@@ -113,13 +113,8 @@
     let today = Stats.round_up_to_day (Unix.gettimeofday ()) in
     let log = 
       let maxsize = 90000 in
-<<<<<<< HEAD
-      let last_week = today -. (30. *. 24. *. 60. *. 60.) in
-      Keydb.reverse_logquery ~maxsize last_week
-=======
       let last_month = today -. (30. *. 24. *. 60. *. 60.) in
       Keydb.reverse_logquery ~maxsize last_month
->>>>>>> 91b3563f
     in
     let size = Keydb.get_num_keys () in
     (log,size)
