(************************************************************************)
(* This file is part of SKS.  SKS is free software; you can
   redistribute it and/or modify it under the terms of the GNU General
   Public License as published by the Free Software Foundation; either
   version 2 of the License, or (at your option) any later version.

   This program is distributed in the hope that it will be useful, but
   WITHOUT ANY WARRANTY; without even the implied warranty of
   MERCHANTABILITY or FITNESS FOR A PARTICULAR PURPOSE.  See the GNU
   General Public License for more details.

   You should have received a copy of the GNU General Public License
   along with this program; if not, write to the Free Software
   Foundation, Inc., 59 Temple Place, Suite 330, Boston, MA 02111-1307
   USA *)
(***********************************************************************)

(** Executable: server process that handles database and 
  database queries. *)

module F(M:sig end) = 
struct
  open StdLabels
  open MoreLabels
  open Printf
  open Common
  open Packet
  module Unix = UnixLabels
  open Unix
  open DbMessages
  open Request
  open Pstyle
  open Sys

  let () = 
    set_logfile "db";
    plerror 0 "sks_db, SKS version %s" version; 
    plerror 0 "Copyright Yaron Minsky 2002, 2003, 2004"; 
    plerror 0 "Licensed under GPL.  See COPYING file for details"; 
    plerror 3 "http port: %d" http_port

  let settings = {
    Keydb.withtxn = !Settings.transactions;
    Keydb.cache_bytes = !Settings.cache_bytes;
    Keydb.pagesize = !Settings.pagesize;
    Keydb.dbdir = Lazy.force Settings.dbdir;
    Keydb.dumpdir = Lazy.force Settings.dumpdir;
  }
  module Keydb = Keydb.Safe

  (* Simple server code for handling DB requests.  This is the main control
     code for the DB. *)

  let withtxn = !Settings.transactions 
  let dbdir = Lazy.force Settings.dbdir
  let () = 
    if not withtxn then 
      failwith "Running sks_db without transactions is no longer supported."

  let websocks =
    List.map ~f:Eventloop.create_sock
      ((if !Settings.use_port_80 then make_addr_list http_address 80 else [])
       @ make_addr_list http_address http_port)

  let () = 
    if Sys.file_exists db_command_name 
    then Unix.unlink db_command_name
  let comsock = Eventloop.create_sock db_command_addr


  (*********************************************************************)
  (** Database checkpointing and syncing *)

  let sync () = 
    perror "Syncing database";
    Keydb.sync ();
    perror "Syncing complete"

  let sync_interval = !Settings.db_sync_interval

  let checkpoint () = 
    perror "Checkpointing database";
    Keydb.checkpoint ();
    perror "Checkpointing complete"
      
  let checkpoint_interval = !Settings.checkpoint_interval

  (***************************************************************)
  (*  Helper functions for http request handler   ****************)
  (***************************************************************)

  let ascending = compare
  let descending x y = compare y x

  (** sorts keys by time, dropping keys with no time *)
  let tsort_keys keys = 
    let kpairs = 
      List.fold_left ~init:[] keys
	~f:(fun list key -> 
	      try
		let ki = ParsePGP.parse_pubkey_info (List.hd key) in
		(ki.pk_ctime,key)::list
	      with
		| Sys.Break as e -> raise e
		| e -> list
	   )
    in
    let kpairs = List.sort ~cmp:descending kpairs in
    List.map ~f:snd kpairs

  (******************************************************************)

  let get_stats () = 
    let today = Stats.round_up_to_day (Unix.gettimeofday ()) in
    let log = 
      let maxsize = 180000 in
      let last_month = today -. (180. *. 24. *. 60. *. 60.) in
      Keydb.reverse_logquery ~maxsize last_month
    in
    let size = Keydb.get_num_keys () in
    (log,size)

  let last_stat_page = ref (Stats.generate_html_stats_page_nostats ())

  let calculate_stats_page () = 
    plerror 3 "Calculating DB stats"; 
    let (log,size) = get_stats () in
    last_stat_page := Stats.generate_html_stats_page log size;
    plerror 3 "Done calculating DB stats"; 
    []

  let get_keys_by_keyid keyid =
    let keyid_length = String.length keyid in
    let short_keyid = String.sub ~pos:(keyid_length - 4) ~len:4 keyid in
    let keys = Keydb.get_by_short_subkeyid short_keyid in
    match keyid_length with
      | 4 -> (* 32-bit keyid.  No further filtering required. *)
	  keys

      | 8 -> (* 64-bit keyid *) 
	  List.filter keys
	  ~f:(fun key -> keyid = (Fingerprint.from_key key).Fingerprint.keyid ||
	  (** Return keys i& subkeys with matching long keyID *)
	     let (mainkeyid,subkeyids) = Fingerprint.keyids_from_key ~short:false key in
	     List.exists (fun x -> x = keyid) subkeyids)

      | 20 -> (* 160-bit v. 4 fingerprint *)
	  List.filter keys
	  ~f:(fun key -> keyid = (Fingerprint.from_key key).Fingerprint.fp ||
	  (** Return keys & subkeys with matching fingerprints *)
              let (mainkeyfp,subkeyfps) = Fingerprint.fps_from_key key in
              List.exists (fun x -> x = keyid) subkeyfps)

      | 16 -> (* 128-bit v3 fingerprint.  Not supported *)
	  failwith "128-bit v3 fingerprints not implemented"

      | _ -> failwith "unknown keyid type"
	  

  (** returns list of keys readied for presentation *)
  let clean_keys request keys = 
    if request.clean 
    then Utils.filter_map ~f:Fixkey.presentation_filter keys 
    else keys

  (** return uid given keyid *)
  let get_uids request keyid = 
    let keys = get_keys_by_keyid keyid in
    let keys = clean_keys request keys in
    match keys with
      | [] | _::_::_ -> []
      | key::tl ->
	  let pkey = KeyMerge.key_to_pkey key in
	  pkey.KeyMerge.uids

  (******************************************************************)
  (******************************************************************)

  let check_prefix string prefix = 
    String.length string >= String.length prefix &&
    (String.sub ~pos:0 ~len:(String.length prefix) string = prefix)

  let lookup_keys search_terms =
    let keys = 
      match search_terms with
	| [] -> []
	| first::rest ->
	    if check_prefix first "0x" then 
	      (* keyid search *)
	      let keyid_string_length = String.length first - 2 in
	      let keyid = 
		try
		  KeyHash.dehexify 
		    (String.sub ~pos:2 ~len:keyid_string_length first)
		with 		    e -> 
		  let exn_str = sprintf "Unable to parse hash string: %s"
		    (Printexc.to_string e) in
		  raise (Wserver.Misc_error exn_str)
	      in
	      let keys = (try get_keys_by_keyid keyid 
			  with Failure s -> raise (Wserver.Misc_error s))
	      in
	      keys
	    else 
	      let keys = Keydb.get_by_words ~max:!Settings.max_matches 
			   search_terms 
	      in
	      tsort_keys keys
    in
    if keys = [] then raise (Wserver.No_results "No keys found")
    else keys


  (******************************************************************)
  let truncate count keys =
    let rec trunc_c result orig num =
      match orig with
        | [] -> result
	| h::tail ->
            if (num = 0)
	    then result
	    else (trunc_c (result @ [h]) tail (num-1))
    in
    if count >= 0
    then trunc_c [] keys count 
    else keys

  let handle_get_request request =
    match request.kind with
      | Stats -> 
	  plerror 4 "/pks/lookup: DB Stats request";
	  ("text/html; charset=UTF-8", -1, !last_stat_page)
      | Get -> 
	  plerror 4 "/pks/lookup: Get request (%s)"
	    (String.concat " " request.search);
	  let keys = lookup_keys request.search in
	  let keys = clean_keys request keys in
	  let count = List.length keys in
	  let keys = truncate request.limit keys in
	  let aakeys = 
	    match keys with
	      | [] -> ""
	      | _ -> let keystr = Key.to_string_multiple keys in
		      Armor.encode_pubkey_string keystr
	  in
	  ("text/html; charset=UTF-8",
	   count,
	   HtmlTemplates.page  
	     ~title:(sprintf "Public Key Server -- Get ``%s ''" 
		       (String.concat ~sep:" " request.search))
	     ~body:(sprintf "\r\n<pre>\r\n%s\r\n</pre>\r\n" aakeys)
	  )
      | HGet -> 
	  let hash_str = List.hd request.search in
	  plerror 4 "/pks/lookup: Hash search: %s" hash_str;
	  let hash = KeyHash.dehexify hash_str in
	  flush Pervasives.stdout;
	  let key = 
	    try Keydb.get_by_hash hash with Not_found -> 
	      raise (Wserver.Misc_error "Requested hash not found")
	  in
	  let key = 
	    if request.clean then
	      match Fixkey.presentation_filter key with
		  None -> raise (Wserver.Misc_error "No valid key found for hash")
		| Some key -> key
	    else key
	  in
	  let keystr = Key.to_string key in
	  let aakeys = Armor.encode_pubkey_string keystr in
	  ("text/html; charset=UTF-8",
	   1,
	   HtmlTemplates.page  
	     ~title:(sprintf "Public Key Server -- Get ``%s ''" hash_str)
	     ~body:(sprintf "\r\n<pre>\r\n%s\r\n</pre>\r\n" aakeys)
	  )

      | Index | VIndex ->  
	  (* VIndex requests are treated indentically to index requests *)
	  plerror 4 "/pks/lookup: Index request: (%s)" 
	    (String.concat " " request.search);
	  let keys = lookup_keys request.search in
	  let count = List.length keys in
	  let keys = truncate request.limit keys in
	  let hashes = List.map ~f:KeyHash.hash keys in
	  let keys = clean_keys request keys in
	  if request.machine_readable then 
	    ("text/plain",
	     count,
	     MRindex.keys_to_index keys)
	  else 
	    begin
	      try
		let output = 
		  if request.kind = VIndex then
		    List.map2 keys hashes
		      ~f:(Index.key_to_lines_verbose 
			    ~get_uids:(get_uids request) request) 
		  else
		    List.map2 keys hashes
		      ~f:(Index.key_to_lines_normal request) 
		in
		let output = List.flatten output in
		let pre = HtmlTemplates.preformat_list 
			    (Index.keyinfo_header request :: output)
		in
		("text/html; charset=UTF-8",
		 count,
		 HtmlTemplates.page ~body:pre
		   ~title:(sprintf "Search results for '%s'" 
			     (String.concat ~sep:" " request.search))
		)

	      with
		| Invalid_argument "Insufficiently specific words" ->
		    raise (Wserver.Misc_error 
			     ("Insufficiently specific words: provide " ^
			      "at least one more specific keyword"))

		| Invalid_argument "Too many responses" ->
		    raise (Wserver.Misc_error 
			     "Too many responses, unable to process query")
	    end

  let string_to_oplist s = 
    let s = Wserver.strip s in 
    try
      let (base,op_string) = chsplit '?' s in
      let oplist = Str.split amp op_string in
      let pairs = List.map ~f:(chsplit '=') oplist in
      let oplist = 
	List.map pairs
	  ~f:(fun (key,value) -> (key, Wserver.decode value))
      in
      (base,oplist)
    with
	Not_found -> (s,[])

  let get_extension s = 
    let pos = String.rindex s '.' in
    s </> (pos,0)

  let bool_to_string b = if b then "true" else "false"
  let print_request cout r = 
    fprintf cout "   kind: %s\n" (
      (function 
	   Index -> "index" | VIndex -> "vindex" | Stats -> "stats"
	 | Get -> "get" | HGet -> "hashget")
      r.kind);
    fprintf cout "   fingerprint: %s\n" (bool_to_string r.fingerprint);
    fprintf cout "   exact: %s\n" (bool_to_string r.exact);
    fprintf cout "   search: %s\n"
      (MList.to_string ~f:(fun x -> x) r.search)

  let get_keystrings_from_hashes hashes = 
    let rec loop hashes keystrings = match hashes with
	[] -> keystrings
      | hash::tl -> 
	  try 
	    let keystring = Keydb.get_keystring_by_hash hash in
	    loop tl (keystring::keystrings)
	  with
	      e ->
		eplerror 2 e "Error fetching key from hash %s" 
		(KeyHash.hexify hash);
		loop tl keystrings
    in
    loop hashes []

  let read_file ?(binary=false) fname = 
    if not (Sys.file_exists fname) then raise (Wserver.Page_not_found fname);
    let f = (if binary then open_in_bin else open_in) fname in
    protect ~f:(fun () ->
		  let length = in_channel_length f in
		  let buf = String.create length in
		  really_input f buf 0 length;
		  buf
	       )
      ~finally:(fun () -> close_in f)


  let is_safe char = 
    (char >= 'A' && char <= 'Z') || (char >= 'a' && char <= 'z') || 
    (char >= '0' && char <= '9') || (char = '.') || (char = '-')
    

  let verify_web_fname fname = 
    let bad = ref false in
    let pos = ref 0 in
    while not !bad && !pos < String.length fname do
      if not (is_safe fname.[!pos]) then bad := true;
      incr pos
    done;
    not !bad

  let convert_web_fname fname =
    if verify_web_fname fname then
      Filename.concat !Settings.basedir (Filename.concat "web" fname)
    else raise (Wserver.Misc_error "Malformed requst")

  let supported_extensions = 
    [ ".jpg",   "image/jpeg";
      ".jpeg",  "image/jpeg";
      ".gif",   "image/gif";
      ".ico",   "image/x-icon";
      ".png",   "image/png";
      ".htm",   "text/html";
      ".html",  "text/html";
      ".txt",   "text/plain"; 
      ".css",   "text/css";
      ".xhtml", "application/xhtml+xml";
      ".xhtm",  "application/xhtml+xml";
      ".xml",   "application/xhtml+xml";
      ".es",    "application/ecmascript";
      ".js",    "application/javascript";
    ]

<<<<<<< HEAD
  (* Search list for web page index files *)
=======
   (* Search list for web page index files *)
>>>>>>> 2635e0be
  let index_files =
    [ "index.html";
      "index.htm";
      "index.xhtml";
      "index.xhtm";
      "index.xml";
    ]

  (** Handler for HTTP requests *)
  let index_file_exists x = Sys.file_exists (convert_web_fname x) 
  let index_page_filename = 
    let found_files = List.filter (fun x -> index_file_exists x = true) index_files in
	try	List.hd found_files
	with Failure "hd" -> "index.html"
  
  let index_page_mime =
    let period = Str.regexp_string "." in   
	match Str.split period index_page_filename with
	| _::ext::_ -> List.assoc ("." ^ ext) supported_extensions
	| _ -> raise(Wserver.Misc_error ("No mime type found for index page"))
		
  let webhandler addr msg cout = 
    match msg with 
      | Wserver.GET (request,headers) ->
	  plerror 5 "Get request: %s => %s" 
	    (sockaddr_to_string addr) request;
	  let (base,oplist) = string_to_oplist request in
	  if base = "/pks/lookup" then (
	    let request = request_of_oplist oplist in
	    let (mimetype,count,body) = handle_get_request request in
	    cout#write_string body;
	    (mimetype, count)
	  ) else (
	    if (base = "/index.html" || base = "/index.htm" 
		|| base = "/" || base = "" || base = "/index.xhtml" )
	    then
	      let fname = convert_web_fname index_page_filename in 
	      let text = read_file fname in
	      cout#write_string text;
	      (index_page_mime ^ "; charset=UTF-8", -1)
	    else 
	      (try 
		 let extension = get_extension base in
		 let mimetype = 
		   try List.assoc extension supported_extensions
		   with Not_found -> 
		     raise (Wserver.Misc_error 
			      ("internal error: no mimetype " ^
			       "for given extension"))
		 in
		 let base = base </> (1,0) in
		 let data = read_file ~binary:true (convert_web_fname base) in
		 cout#write_string data;
		 (mimetype, -1)
	       with
		   Not_found -> raise (Wserver.Page_not_found base)
	      )
	  )
      | Wserver.POST (request,headers,body) ->
	  let request = Wserver.strip request in
	  match request with
	      "/pks/add" ->
		let keytext = Scanf.sscanf body "keytext=%s" (fun s -> s) in
		let keytext = Wserver.decode keytext in
		let keys = Armor.decode_pubkey keytext in
		plerror 3 "Handling /pks/add for %d keys" 
		  (List.length keys); 
		cout#write_string "<html><body>";
		let ctr = ref 0 in
		List.iter keys
		  ~f:(fun origkey -> 
			try
			  let key = Fixkey.canonicalize origkey in
			  plerror 3 "/pks/add: key %s added to database"
			    (KeyHash.hexify (KeyHash.hash key));
			  Keydb.add_key_merge ~newkey:true key;
			  incr ctr;
			with
			  | Fixkey.Bad_key | KeyMerge.Unparseable_packet_sequence ->
			      cout#write_string
			      ("Add failed: Malformed Key --- unexpected packet " ^
			       "type and/or order of packets<br>");
			      plerror 2 "key %s %s"
				(KeyHash.hexify (KeyHash.hash origkey))
				"could not be parsed by KeyMerge.canonicalize"
			  | Bdb.Key_exists as e ->
			      cout#write_string 
			      ("Add failed: identical key already " ^
			       "exists in database<br>");
			      eperror e "Key add failed"
			  | e -> 
			      Eventloop.reraise e;
			      cout#write_string "Add failed<br>"; 
			      eperror e "Key add failed"
		     );
		if !ctr > 0 then (
		  cout#write_string 
		    ("Key block added to key server database.\n  " ^
		     "New public keys added: <br>");
		  cout#write_string (sprintf "%d key(s) added successfully.<br>" !ctr)
		);
		cout#write_string "</html></body>";
		("text/html; charset=UTF-8", List.length keys)
	    | "/pks/hashquery" ->
		plerror 4 "Handling /pks/hashquery"; 
		let sin = new Channel.string_in_channel body 0 in
		let hashes = 
		  CMarshal.unmarshal_list ~f:CMarshal.unmarshal_string sin
		in
		let keystrings = get_keystrings_from_hashes hashes in
		perror "%d keys found" (List.length keystrings);
		CMarshal.marshal_list ~f:CMarshal.marshal_string cout 
		  keystrings;
		("pgp/keys" (* This is a bogus content-type *),
		 List.length keystrings)
	    | _ ->
		cout#write_string (HtmlTemplates.page 
				     ~title:"Unexpected POST request" 
				     ~body:"");
		("text/html; charset=UTF-8", -1)


  (** Prepare handler for use with eventloop by transforming system
    channels to Channel objects and by returning empty list instead 
    of unit *)
  let eventify_handler handle = 
    (fun addr cin cout ->
       let cin = (new Channel.sys_in_channel cin)
       and cout = (new Channel.sys_out_channel cout) in
       handle addr cin cout;
       []
    )

  let get_filters = 
    Utils.unit_memoize 
      (fun () -> 
	 try Str.split comma_rxp (Keydb.get_meta "filters")
	 with Not_found -> []
      )


  (** Handler for commands coming off of the db_command_addr *)
  let command_handler addr cin cout = 
    match (unmarshal cin).msg with
      | LogQuery (count,timestamp) -> 
	  let logresp = Keydb.logquery ~maxsize:count timestamp in
	  let length = List.length logresp in
	  if length > 0 then
	    plerror 3 "Sending LogResp size %d" length;
	  marshal cout (LogResp logresp)

      | WordQuery words -> 
	  plerror 3 "Handling WordQuery";
	  let keys = Keydb.get_by_words ~max:!Settings.max_matches words in
	  marshal cout (Keys keys)

      | Keys keys ->  
	  let keys = List.fold_left ~init:[] keys
		       ~f:(fun list key ->
			     try (Fixkey.canonicalize key)::list
			     with KeyMerge.Unparseable_packet_sequence | Fixkey.Bad_key -> list
			  )
	  in
	  marshal cout (Ack 0);
	  (try Keydb.add_keys_merge keys
	   with e -> eplerror 2 e "Key addition failed")

      | DeleteKey hash ->
	  plerror 3 "Handling DeleteKey";
	  ( try
	      let hash = RMisc.truncate hash KeyHash.hash_bytes in
	      let key = Keydb.get_by_hash hash in
	      Keydb.delete_key ~hash key;
	      marshal cout (Ack 0);
	    with
		e -> 
		  marshal cout (Ack (-1));
		  raise e
	  )
      | HashRequest hashes ->
	  plerror 3 "Handling HashRequest";
	  let keys = 
	    List.fold_left hashes ~init:[]
	      ~f:(fun list hash ->
		    try (Keydb.get_by_hash hash)::list
		    with 
			Not_found -> 
			  plerror 2 "Requested key %s not found"
			  (Utils.hexstring hash);
			  list
		 )
	  in
	  plerror 3 "Returning set of %d keys" (List.length keys);
	  marshal cout (Keys keys)


      | Config (s,cvar) ->
	  plerror 4 "Received config message";
	  (match (s,cvar) with
	     | ("checkpoint", `none) ->
		 checkpoint ()
	     | ("filters", `none) ->
		 marshal cout (Filters (get_filters ()))
	     | (str,value) ->
		 perror "Unexpected config request <%s>" str
	  )
	  

      | m -> 
	  marshal cout ProtocolError;
	  perror "Unexpected (%s) message" (msg_to_string m)


  (***********************************************************************)

  (** dequeues and transmits single key.  Returns true if there 
    might be more keys to be handled. *)
  let rec transmit_single_key () = 
    let txn = Keydb.txn_begin () in
    try
      match (try Some (Keydb.dequeue_key ~txn)
	     with Not_found -> None)
      with
	| Some (time,key) -> 
	    let body = Armor.encode_pubkey key in
	    let to_header = ("To", String.concat ~sep:", " 
			       (Membership.get_mailsync_partners ()))
	    in
	    let msg = { Sendmail.headers = 
			  [ to_header;
			    "From", Settings.get_from_addr ();
			    "Reply-To", Settings.get_from_addr ();
			    "Errors-To", Settings.get_from_addr ();
			    "Subject","incremental";
			    "Precedence","list";
			    "Content-type", "application/pgp-keys";
                            "X-KeyServer-Sent", Settings.get_from_addr ();
			  ] ;
			Sendmail.body = body;
		      }
	    in
	    let string = Sendmail.msg_to_string msg in
	    plerror 3 "Message transmitted for key %s"
	      (KeyHash.hexify (KeyHash.hash key));
	    plerror 6 "%s" string;
	    Sendmail.send msg;
	    Keydb.txn_commit txn;
	    plerror 5 "transmission queue transaction committed";
	    true
	| None -> 
	    (* nothing was done, so commiting and aborting are same here *)
	    Keydb.txn_abort txn; 
	    false
      with
	  e -> 
	    Keydb.txn_abort txn;
	    raise e
	      

  (** Transmit all enqueued keys to other hosts *)
  let transmit_keys () = 
    while transmit_single_key () do () done;
    []

  (***********************************************************************)

  let sync_db_on_sig () =
    sync ();
    checkpoint ()

  let () = Sys.set_signal Sys.sigusr1
	  (Sys.Signal_handle (fun _ -> sync_db_on_sig ()))

  let () = Sys.set_signal Sys.sigusr2
      (Sys.Signal_handle (fun _ ->
	Eventloop.add_events Eventloop.heap
	  [Eventloop.Event(0.0, Eventloop.Callback calculate_stats_page)]))

  (***********************************************************************)

  let run () = 
    Keydb.open_dbs settings;
    if !Settings.initial_stat then ignore (calculate_stats_page ());
    plerror 2 "Database opened";
    plerror 0 "Applied filters: %s" (String.concat ~sep:", " 
				       (get_filters ()));
    Eventloop.evloop

      (
	(if withtxn 
	 then (Ehandlers.repeat_forever_simple checkpoint_interval checkpoint)
	 else (Ehandlers.repeat_forever_simple sync_interval sync)) 
	@
	  Ehandlers.repeat_forever_simple !Settings.membership_reload_time
	  Membership.reset_membership_time
	@
	  (if !Settings.send_mailsyncs then
	     (Ehandlers.repeat_forever 10. 
	        (Eventloop.make_tc ~cb:transmit_keys ~timeout:0
	           ~name:"mail transmit keys" )
	     )
	   else [])
	@
	  (Ehandlers.repeat_forever 10. 
	     (Eventloop.make_tc ~name:"mailsync" ~timeout:0
		~cb:(Mailsync.load_mailed_keys 
		       ~addkey:(Keydb.add_key_merge ~newkey:false)))
	  )
	@
	  (Ehandlers.repeat_at_hour !Settings.stat_calc_hour
	     calculate_stats_page)
      )

      (
	 (comsock, Eventloop.make_th ~name:"command handler" 
	    ~timeout:!Settings.command_timeout
	    ~cb:(eventify_handler command_handler))
	::
	 (List.map websocks
	    ~f:(fun sock ->
	          (sock, Eventloop.make_th ~name:"webserver" 
		     ~timeout:!Settings.wserver_timeout
		     ~cb:(Wserver.accept_connection webhandler ~recover_timeout:1))))
      )



  let run () = 
    protect ~f:run
      ~finally:(fun () -> 
		  set_catch_break false;
		  plerror 0 "Shutting down database"; 
		  Keydb.sync ();
		  plerror 0 "Database sync'd"; 
		  Keydb.unconditional_checkpoint ();
		  plerror 0 "Database checkpointed"; 
		  Keydb.close_dbs ();
		  plerror 0 "Database closed"
	       )
end<|MERGE_RESOLUTION|>--- conflicted
+++ resolved
@@ -415,11 +415,16 @@
       ".js",    "application/javascript";
     ]
 
-<<<<<<< HEAD
   (* Search list for web page index files *)
-=======
+  let index_files =
+    [ "index.html";
+      "index.htm";
+      "index.xhtml";
+      "index.xhtm";
+      "index.xml";
+    ]
+
    (* Search list for web page index files *)
->>>>>>> 2635e0be
   let index_files =
     [ "index.html";
       "index.htm";
