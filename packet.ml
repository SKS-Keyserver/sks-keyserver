--- conflicted
+++ resolved
@@ -78,14 +78,10 @@
   | 27 -> "key flags"
   | 28 -> "signer's user id"
   | 29 -> "reason for revocation"
-<<<<<<< HEAD
-  | x when x >= 100 && x <= 110 -> "internal or user-defined"
-=======
   | 30 -> "features"
   | 31 -> "signature target"
   | 32 -> "embedded signature"
-  | x when x >= 100 && x <= 110 -> "internal or user-defined" 
->>>>>>> 66b87c45
+  | x when x >= 100 && x <= 110 -> "internal or user-defined"
   | _ -> failwith "Unexpected sigsubpacket type"
 
 type key = packet list
