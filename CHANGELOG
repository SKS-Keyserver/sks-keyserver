--- conflicted
+++ resolved
@@ -33,13 +33,9 @@
   - Add an option to specify the contact details of the server administrator
     that shows in the status page of the server. The information is in the
     form of an OpenPGP KeyID and set by server_contact: in sksconf
-<<<<<<< HEAD
   - Add a `sks version` command to provide information on the setup. 
-
-=======
   - Set the default pagesize for KDB to 65536 and for PTree to 4096. These 
     are the values recommended by Oracle's db_tuner utility.
->>>>>>> 21d0d1d7
 
 1.1.3
   - Makefile fix for 'make dep' if .depend does not exist. Issue #4
