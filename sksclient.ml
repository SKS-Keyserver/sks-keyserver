(************************************************************************)
(* This file is part of SKS.  SKS is free software; you can
   redistribute it and/or modify it under the terms of the GNU General
   Public License as published by the Free Software Foundation; either
   version 2 of the License, or (at your option) any later version.

   This program is distributed in the hope that it will be useful, but
   WITHOUT ANY WARRANTY; without even the implied warranty of
   MERCHANTABILITY or FITNESS FOR A PARTICULAR PURPOSE.  See the GNU
   General Public License for more details.

   You should have received a copy of the GNU General Public License
   along with this program; if not, write to the Free Software
   Foundation, Inc., 59 Temple Place, Suite 330, Boston, MA 02111-1307
   USA *)
(***********************************************************************)

open StdLabels
open MoreLabels
open Printf
open Common
open DbMessages
<<<<<<< HEAD
  
exception Misc_error of string
exception No_results of string

let key_id =
  if Array.length Sys.argv = 2 then
    Sys.argv.(1)
  else
    ""
=======

exception Misc_error of string
exception No_results of string
>>>>>>> c2c50220

let settings = {
    Keydb.withtxn = !Settings.transactions;
    Keydb.cache_bytes = !Settings.cache_bytes;
    Keydb.pagesize = !Settings.pagesize;
    Keydb.dbdir = Lazy.force Settings.dbdir;
    Keydb.dumpdir = Lazy.force Settings.dumpdir;
}

module Keydb = Keydb.Safe

let get_keys_by_keyid keyid =
    let keyid_length = String.length keyid in
    let short_keyid = String.sub ~pos:(keyid_length - 4) ~len:4 keyid in
    let keys = Keydb.get_by_short_subkeyid short_keyid in
    match keyid_length with
      | 4 -> (* 32-bit keyid.  No further filtering required. *)
	  keys

      | 8 -> (* 64-bit keyid *)
	   List.filter keys
	   ~f:(fun key -> keyid = (Fingerprint.from_key key).Fingerprint.keyid ||
	   (** Return keys i& subkeys with matching long keyID *)
	     let (mainkeyid,subkeyids) = Fingerprint.keyids_from_key ~short:false key in
	     List.exists (fun x -> x = keyid) subkeyids)
<<<<<<< HEAD

      | _ -> raise (Misc_error "Unknown keyid type")
	  
let () =
	set_logfile "sksclient";
	Keydb.open_dbs settings; 	
	let keys = get_keys_by_keyid (KeyHash.dehexify key_id) in 
	let count = List.length keys in
	if count < 1 then
	 exit 2;	 
	let aakeys = 
=======

      | _ -> raise (Misc_error "Unknown keyid type")

let dump_one_key keyid =
    begin
	let deprefixed = (
		if String.length keyid > 2 then
			if String.sub keyid 0 2 = "0x" then
			String.sub keyid 2 (String.length keyid - 2)
			else keyid
	    else exit 3
	) in
	let keys = get_keys_by_keyid (KeyHash.dehexify deprefixed) in
	let count = List.length keys in
	if count < 1 then
	 exit 2;
	let aakeys =
>>>>>>> c2c50220
	    match keys with
	      | [] -> ""
	      | _ -> let keystr = Key.to_string_multiple keys in
		      Armor.encode_pubkey_string keystr
	  in
<<<<<<< HEAD
	printf "%s\n" aakeys;	
	Keydb.close_dbs ();
=======
	printf "%s\n" aakeys;
    end

let keysource action =
    if !Settings.use_stdin then
	try
	    while true do
		let line = input_line stdin in
		action line;
	    done;
	with
	End_of_file -> printf "\n";
    else
	begin
	    let len = Array.length Sys.argv in
	    let params = Array.sub Sys.argv 1 (len-1) in
	    Array.iter action params;
	end

let () =
    if (Array.length Sys.argv) < 2 then
	raise(Misc_error "Keys in argv unless -stdin set");
    set_logfile "sksclient";
    Keydb.open_dbs settings;
    keysource dump_one_key;
    Keydb.close_dbs ();
>>>>>>> c2c50220
<|MERGE_RESOLUTION|>--- conflicted
+++ resolved
@@ -20,21 +20,9 @@
 open Printf
 open Common
 open DbMessages
-<<<<<<< HEAD
-  
-exception Misc_error of string
-exception No_results of string
-
-let key_id =
-  if Array.length Sys.argv = 2 then
-    Sys.argv.(1)
-  else
-    ""
-=======
 
 exception Misc_error of string
 exception No_results of string
->>>>>>> c2c50220
 
 let settings = {
     Keydb.withtxn = !Settings.transactions;
@@ -60,19 +48,6 @@
 	   (** Return keys i& subkeys with matching long keyID *)
 	     let (mainkeyid,subkeyids) = Fingerprint.keyids_from_key ~short:false key in
 	     List.exists (fun x -> x = keyid) subkeyids)
-<<<<<<< HEAD
-
-      | _ -> raise (Misc_error "Unknown keyid type")
-	  
-let () =
-	set_logfile "sksclient";
-	Keydb.open_dbs settings; 	
-	let keys = get_keys_by_keyid (KeyHash.dehexify key_id) in 
-	let count = List.length keys in
-	if count < 1 then
-	 exit 2;	 
-	let aakeys = 
-=======
 
       | _ -> raise (Misc_error "Unknown keyid type")
 
@@ -90,16 +65,11 @@
 	if count < 1 then
 	 exit 2;
 	let aakeys =
->>>>>>> c2c50220
 	    match keys with
 	      | [] -> ""
 	      | _ -> let keystr = Key.to_string_multiple keys in
 		      Armor.encode_pubkey_string keystr
 	  in
-<<<<<<< HEAD
-	printf "%s\n" aakeys;	
-	Keydb.close_dbs ();
-=======
 	printf "%s\n" aakeys;
     end
 
@@ -125,5 +95,4 @@
     set_logfile "sksclient";
     Keydb.open_dbs settings;
     keysource dump_one_key;
-    Keydb.close_dbs ();
->>>>>>> c2c50220
+    Keydb.close_dbs ();